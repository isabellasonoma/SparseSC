--- conflicted
+++ resolved
@@ -13,43 +13,11 @@
 
 from SparseSC.cross_validation import score_train_test
 
-<<<<<<< HEAD
-=======
 
->>>>>>> 6a1ef2f5
 def get_config(infile):
     """
     read in the contents of the inputs yaml file
     """
-<<<<<<< HEAD
-
-    with open(infile, "r") as fp:
-        config = load(fp, Loader=Loader)
-    try: 
-        v_pen = tuple(config["v_pen"])
-    except TypeError:
-        v_pen = (config["v_pen"],)
-
-    try: 
-        w_pen = tuple(config["w_pen"])
-    except TypeError:
-        w_pen = (config["w_pen"],)
-
-    return v_pen, w_pen, config
-
-
-def main():
-    # GET THE COMMAND LINE ARGS
-    ARGS = sys.argv[1:]
-    if ARGS[0] == "ssc.py":
-        ARGS.pop(0)
-    assert (
-        len(ARGS) == 3
-    ), "ssc.py expects 2 parameters, including a file name and a batch number"
-    infile, outfile, batchNumber = ARGS
-    batchNumber = int(batchNumber)
-
-=======
 
     with open(infile, "r") as fp:
         config = load(fp, Loader=Loader)
@@ -77,7 +45,6 @@
     infile, outfile, batchNumber = ARGS
     batchNumber = int(batchNumber)
 
->>>>>>> 6a1ef2f5
     v_pen, w_pen, config = get_config(infile)
     n_folds = len(config["folds"]) * len(v_pen) * len(w_pen)
 
@@ -97,10 +64,6 @@
     )
 
     with open(outfile, "w") as fp:
-<<<<<<< HEAD
-        fp.write(dump({"batch":batchNumber,"i_fold": i_fold, "i_v": i_v, "i_w": i_w,  "results": out}, Dumper=Dumper))
-    
-=======
         fp.write(
             dump(
                 {
@@ -115,6 +78,5 @@
         )
 
 
->>>>>>> 6a1ef2f5
 if __name__ == "__main__":
     main()